# UTXO on Substrate

A UTXO chain implementation on Substrate. This repo is an updated implementation of the original [Substrate UXTO](https://github.com/0x7CFE/substrate-node-template/tree/utxo) by [Dmitriy Kashitsyn](https://github.com/0x7CFE).

For a high-level overview of the code, see the [official blog post](https://www.parity.io/utxo-on-substrate/) by Dmitriy. For a live demo, check out how to set up this repo with [Polkadot UI here](#Demo-Polkadot-UI).

## Project Structure
<<<<<<< HEAD

-   `master` branch contains the full solution (cheats).
-   `workshop` branch contains a UTXO boilerplate for the following workshop. The following tutorials will walks you through an implementation of UTXO on Substrate in workshop format. Feel free to host your own workshops in your local communities using this boilerplate!
=======
- `master` branch contains the full solution (cheats).
- `workshop` branch contains a UTXO boilerplate for the following workshop. The following tutorials will walks you through an implementation of UTXO on Substrate in workshop format. Feel free to host your own workshops in your local communities using this boilerplate!
>>>>>>> adba2e60

## Workshop

**Estimated time**: 2 hours

Over this course of this workshop, you will learn:

-   How to implement the UTXO model on Substrate
-   How to secure UTXO transactions against attacks
-   How to seed genesis block with UTXOs
-   How to reward block validators in this environment
-   How to customize transaction pool logic on Substrate
-   Good coding patterns for working with Substrate & Rust

> Note: This `Master` branch contains all the answers. Try not to peek!

### 1. Install | Upgrade Rust

```zsh
curl https://sh.rustup.rs -sSf | sh

# On Windows, download and run rustup-init.exe
# from https://rustup.rs instead

rustup update nightly
rustup target add wasm32-unknown-unknown --toolchain nightly
rustup update stable
cargo install --git https://github.com/alexcrichton/wasm-gc
```

### Fork the workshop boilerplate

Fork the workshop to create your own copy of it in your GitHub repository.
Go <https://github.com/nczhu/utxo-workshop/fork> and choose your GitHub repository username.

### Clone your fork of the workshop

Clone your copy of the workshop codebase and switch to the workshop branch

```zsh
git clone https://github.com/<INSERT-YOUR-GITHUB-USERNAME>/utxo-workshop.git
git fetch origin workshop:workshop
git checkout workshop

# Double check that it builds correctly
./build.sh
cargo build --release
```

## Challenge 1: UTXO Transaction Security

UTXO validates transactions as follows:

-   Check signatures
-   Check all inputs are unspent
-   Check input == output value
-   Set Input to "spent"

Similarly in our UTXO implementation, we need to prevent malicious users from sending bad transactions. `utxo.rs` contains some tests that simulate these malicious attacks.

Your challenge is to extend the implementation such that only secure transactions will go through.

_Hint: Remember the check-before-state-change pattern!_

### Directions

_Make sure you have created a local copy of the remote `workshop` branch_

1.  Run cargo test: `cargo test -p utxo-runtime`

2.  Notice that 7/8 tests are failing!

    ```zsh
    failures:
        utxo::tests::attack_by_double_counting_input
        utxo::tests::attack_by_double_generating_output
        utxo::tests::attack_by_over_spending
        utxo::tests::attack_by_overflowing
        utxo::tests::attack_by_permanently_sinking_outputs
        utxo::tests::attack_with_empty_transactions
        utxo::tests::attack_with_invalid_signature
    ```

3.  In `utxo.rs`, extend `check_transaction()` to make the following tests pass.

    _Hint: You may want to make them pass in the following order!_

    ```zsh
    [0] test utxo::tests::attack_with_empty_transactions ... ok
    [1] test utxo::tests::attack_by_double_counting_input ... ok
    [2] test utxo::tests::attack_by_double_generating_output ... ok
    [3] test utxo::tests::attack_with_invalid_signature ... ok
    [4] test utxo::tests::attack_by_permanently_sinking_outputs ... ok
    [5] test utxo::tests::attack_by_overflowing ... ok
    [6] test utxo::tests::attack_by_over_spending ... ok
    ```

## Challenge 2: Transaction Ordering

**Scenario**: Imagine a situation where Alice pays Bob via **transaction A**, then Bob uses his new utxo to pay Charlie, via **transaction B**. In short, B depends on the success of A.

However, depending on network latency, the runtime might deliver **transaction B** to a node's transaction pool before delivering **transaction A**!

Your challenge is to overcome this race condition.

A naive solution is to simply drop transaction B. But Substrate lets you implement transaction ordering logic.

In Substrate, you can specify the requirements for dispatching a transaction, e.g. wait for transaction A to arrive before dispatching B.

Directions:

1.  Read about a [transaction lifecycle](https://docs.substrate.dev/docs/transaction-lifecycle-in-substrate) in Substrate

2.  Read about [TaggedTransactionQueue](https://crates.parity.io/substrate_client/runtime_api/trait.TaggedTransactionQueue.html?search=) and [TransactionValidity](https://crates.parity.io/sr_primitives/transaction_validity/enum.TransactionValidity.html)

3.  Implement the correct transaction ordering logic such that transactions with pending dependencies can wait in the transaction pool until its requirements are satisfied.

Hint: You can filter for specific types of transactions using the following syntax:

```rust
if let Some(&utxo::Call::execute(ref transaction)) = IsSubType::<utxo::Module<Runtime>>::is_aux_sub_type(&tx.function) {
    // Your implementation here
}
```

## Challenge 3: Extensions

You can try building the following extensions:

-   Give transactions in the pool a smarter longevity lifetime
-   Implement coinbase transactions, by letting users add value through work

## Demo Polkadot UI

```zsh
# In the Runtime repo
./target/release/utxo purge-chain --dev // If you need to purge your db
./target/release/utxo --dev
```

1.  Visit [Polkadot JS](https://substrate-ui.parity.io/#/settings)

2.  Load your type definitions in Settings > Developer

    ```json
    {
      "Value": "u128",
      "LockStatus": "u32",
      "TransactionInput": {
        "parent_output": "Hash",
        "signature": "Signature"
      },
      "TransactionOutput": {
        "value": "Value",
        "pubkey": "Hash",
        "salt": "u64"
      },
      "Transaction": {
        "inputs": "Vec<TransactionInput>",
        "outputs": "Vec<TransactionOutput>"
      }
    }
    ```

3.  Go to "Accounts > Create Account".  Create an account `Alice1` from this seed using `sr25519`:
    `0x9d61b19deffd5a60ba844af492ec2cc44449c5697b326919703bac031cae7f60`

4.  Check that the genesis block contains 1 pre-configured UTXO for Alice as follows:

    ```rust
    TransactionOutput {
      value: Value::max_value(),
      pubkey: H256::from_slice(&ALICE_KEY),
      salt: 0,
    }
    ```

    Hint: UTXO Hash
    `0xf414d3dfaf46a7f547f8c3572e5831228fe3795a5f26dd10a1f6ae323993b234`

5.  Send a new UTXO transaction from Alice as follows:

    ```rust
    TransactionOutput {
      value: 100,
      pubkey: H256::from_slice(&ALICE_KEY),
      salt: 2,
    }],
    ```

    Hint: Encoded Transaction
    `0x04f414d3dfaf46a7f547f8c3572e5831228fe3795a5f26dd10a1f6ae323993b234dc6dda5055768c30c1134dc83ce55b3c463636899a33c9fc62dbac39018b562fa21532b3c487a71dab55036f2e6e0a19ef98b05272c07db6f013c055e3659400046400000000000000000000000000000044a996beb1eef7bdcab976ab6d2ca26104834164ecf28fb375600576fcc6eb0f0200000000000000`

6.  Check that the new utxo was generated and the extrinsic succeeded in the block.

    Hint: new UTXO hash
    `0xd25d4a5cade9f8219cfffffd8474d323a5ba0b2deb5db4a490e1d3b9feb79278`

## Helpful Resources

-   [Substrate documentation](http://crates.parity.io)
-   [bytes to Vec<u8> converter](https://cryptii.com/pipes/integer-encoder)
-   [Polkadot UI](https://polkadot.js.org/)<|MERGE_RESOLUTION|>--- conflicted
+++ resolved
@@ -5,14 +5,9 @@
 For a high-level overview of the code, see the [official blog post](https://www.parity.io/utxo-on-substrate/) by Dmitriy. For a live demo, check out how to set up this repo with [Polkadot UI here](#Demo-Polkadot-UI).
 
 ## Project Structure
-<<<<<<< HEAD
 
 -   `master` branch contains the full solution (cheats).
 -   `workshop` branch contains a UTXO boilerplate for the following workshop. The following tutorials will walks you through an implementation of UTXO on Substrate in workshop format. Feel free to host your own workshops in your local communities using this boilerplate!
-=======
-- `master` branch contains the full solution (cheats).
-- `workshop` branch contains a UTXO boilerplate for the following workshop. The following tutorials will walks you through an implementation of UTXO on Substrate in workshop format. Feel free to host your own workshops in your local communities using this boilerplate!
->>>>>>> adba2e60
 
 ## Workshop
 
@@ -157,59 +152,59 @@
 
 2.  Load your type definitions in Settings > Developer
 
-    ```json
-    {
-      "Value": "u128",
-      "LockStatus": "u32",
-      "TransactionInput": {
-        "parent_output": "Hash",
-        "signature": "Signature"
-      },
-      "TransactionOutput": {
-        "value": "Value",
-        "pubkey": "Hash",
-        "salt": "u64"
-      },
-      "Transaction": {
-        "inputs": "Vec<TransactionInput>",
-        "outputs": "Vec<TransactionOutput>"
-      }
-    }
-    ```
+```json
+{
+  "Value": "u128",
+  "LockStatus": "u32",
+  "TransactionInput": {
+    "parent_output": "Hash",
+    "signature": "Signature"
+  },
+  "TransactionOutput": {
+    "value": "Value",
+    "pubkey": "Hash",
+    "salt": "u64"
+  },
+  "Transaction": {
+    "inputs": "Vec<TransactionInput>",
+    "outputs": "Vec<TransactionOutput>"
+  }
+}
+```
 
 3.  Go to "Accounts > Create Account".  Create an account `Alice1` from this seed using `sr25519`:
     `0x9d61b19deffd5a60ba844af492ec2cc44449c5697b326919703bac031cae7f60`
 
 4.  Check that the genesis block contains 1 pre-configured UTXO for Alice as follows:
 
-    ```rust
-    TransactionOutput {
-      value: Value::max_value(),
-      pubkey: H256::from_slice(&ALICE_KEY),
-      salt: 0,
-    }
-    ```
-
-    Hint: UTXO Hash
-    `0xf414d3dfaf46a7f547f8c3572e5831228fe3795a5f26dd10a1f6ae323993b234`
+```rust
+TransactionOutput {
+  value: Value::max_value(),
+  pubkey: H256::from_slice(&ALICE_KEY),
+  salt: 0,
+}
+```
+
+Hint: UTXO Hash
+`0xf414d3dfaf46a7f547f8c3572e5831228fe3795a5f26dd10a1f6ae323993b234`
 
 5.  Send a new UTXO transaction from Alice as follows:
 
-    ```rust
-    TransactionOutput {
-      value: 100,
-      pubkey: H256::from_slice(&ALICE_KEY),
-      salt: 2,
-    }],
-    ```
-
-    Hint: Encoded Transaction
-    `0x04f414d3dfaf46a7f547f8c3572e5831228fe3795a5f26dd10a1f6ae323993b234dc6dda5055768c30c1134dc83ce55b3c463636899a33c9fc62dbac39018b562fa21532b3c487a71dab55036f2e6e0a19ef98b05272c07db6f013c055e3659400046400000000000000000000000000000044a996beb1eef7bdcab976ab6d2ca26104834164ecf28fb375600576fcc6eb0f0200000000000000`
+```rust
+TransactionOutput {
+  value: 100,
+  pubkey: H256::from_slice(&ALICE_KEY),
+  salt: 2,
+}],
+```
+
+Hint: Encoded Transaction
+`0x04f414d3dfaf46a7f547f8c3572e5831228fe3795a5f26dd10a1f6ae323993b234dc6dda5055768c30c1134dc83ce55b3c463636899a33c9fc62dbac39018b562fa21532b3c487a71dab55036f2e6e0a19ef98b05272c07db6f013c055e3659400046400000000000000000000000000000044a996beb1eef7bdcab976ab6d2ca26104834164ecf28fb375600576fcc6eb0f0200000000000000`
 
 6.  Check that the new utxo was generated and the extrinsic succeeded in the block.
 
-    Hint: new UTXO hash
-    `0xd25d4a5cade9f8219cfffffd8474d323a5ba0b2deb5db4a490e1d3b9feb79278`
+Hint: new UTXO hash
+`0xd25d4a5cade9f8219cfffffd8474d323a5ba0b2deb5db4a490e1d3b9feb79278`
 
 ## Helpful Resources
 
