<<<<<<< HEAD
// Original Author: @0x7CFE
use super::Consensus;
use parity_codec::{Decode, Encode};
use primitives::{H256, H512};
use rstd::collections::btree_map::BTreeMap;
use runtime_io::sr25519_verify;
use runtime_primitives::traits::{As, BlakeTwo256, Hash};
#[cfg(feature = "std")]
use serde_derive::{Deserialize, Serialize};
use support::{
=======
use super::Aura;
use codec::{Decode, Encode};
use frame_support::{
>>>>>>> 78135708
    decl_event, decl_module, decl_storage,
    dispatch::{DispatchError, DispatchResult, Vec},
    ensure,
};
<<<<<<< HEAD
use system::{ensure_inherent, ensure_signed};
=======
use primitive_types::{H256, H512};
#[cfg(feature = "std")]
use serde::{Deserialize, Serialize};
use sp_core::sr25519::{Public, Signature as SR25519Signature};
use sp_runtime::traits::{BlakeTwo256, Hash, SaturatedConversion};
use sp_std::collections::btree_map::BTreeMap;
use system::ensure_signed;
>>>>>>> 78135708

pub trait Trait: system::Trait {
    type Event: From<Event> + Into<<Self as system::Trait>::Event>;
}

/// Representation of UTXO value
pub type Value = u128;

/// Representation of UTXO value
type Signature = H512;

/// Single transaction to be dispatched
#[cfg_attr(feature = "std", derive(Serialize, Deserialize))]
#[derive(PartialEq, Eq, PartialOrd, Ord, Default, Clone, Encode, Decode, Hash, Debug)]
pub struct Transaction {
    /// UTXOs to be used as inputs for current transaction
    pub inputs: Vec<TransactionInput>,

    /// UTXOs to be created as a result of current transaction dispatch
    pub outputs: Vec<TransactionOutput>,
}

/// Single transaction input that refers to one UTXO
#[cfg_attr(feature = "std", derive(Serialize, Deserialize))]
#[derive(PartialEq, Eq, PartialOrd, Ord, Default, Clone, Encode, Decode, Hash, Debug)]
pub struct TransactionInput {
    /// Reference to an UTXO to be spent
    pub parent_output: H256,

    /// Proof that transaction owner is authorized to spend referred UTXO
    pub signature: Signature,
}

/// Single transaction output to create upon transaction dispatch
#[cfg_attr(feature = "std", derive(Serialize, Deserialize))]
#[derive(PartialEq, Eq, PartialOrd, Ord, Default, Clone, Encode, Decode, Hash, Debug)]
pub struct TransactionOutput {
    /// Value associated with this output
    pub value: Value,

    /// Public key associated with this output. In order to spend this output
    /// owner must provide a proof by hashing whole `TransactionOutput` and
    /// signing it with a corresponding private key.
    pub pubkey: H256,

    /// Unique (potentially random) value used to distinguish this
    /// particular output from others addressed to the same public
    /// key with the same value. Prevents potential replay attacks.
    pub salt: u64,
}

/// A UTXO can be locked indefinitely or until a certain block height
#[cfg_attr(feature = "std", derive(Serialize, Deserialize, Debug))]
#[derive(PartialEq, Eq, PartialOrd, Ord, Clone, Encode, Decode, Hash)]
pub enum LockStatus<BlockNumber> {
    Locked,
    LockedUntil(BlockNumber),
}

decl_storage! {
    trait Store for Module<T: Trait> as Utxo {
        /// All valid unspent transaction outputs are stored in this map.
        /// Initial set of UTXO is populated from the list stored in genesis.
        UnspentOutputs build(|config: &GenesisConfig| {
            config.initial_utxo
                .iter()
                .cloned()
                .map(|u| (BlakeTwo256::hash_of(&u), u))
                .collect::<Vec<_>>()
        }): map H256 => Option<TransactionOutput>;


        /// Total leftover value to be redistributed among authorities.
        /// It is accumulated during block execution and then drained
        /// on block finalization.
        pub LeftoverTotal get(leftover_total): Value;

        /// All UTXO that are locked
        LockedOutputs: map H256 => Option<LockStatus<T::BlockNumber>>;
    }

    add_extra_genesis {
        config(initial_utxo): Vec<TransactionOutput>;
    }
}

decl_module! {
    pub struct Module<T: Trait> for enum Call where origin: T::Origin {
        fn deposit_event() = default;

        /// Dispatch a single transaction and update UTXO set accordingly
        pub fn execute(origin, transaction: Transaction) -> DispatchResult {
            ensure_signed(origin)?;

            // Verify the transaction
            let leftover = match Self::check_transaction(&transaction)? {
                CheckInfo::Totals{input, output} => input - output,
                CheckInfo::MissingInputs(_) => return Err(DispatchError::Other("Invalid transaction inputs"))
            };

            // Update unspent outputs
            Self::update_storage(&transaction, leftover)?;

            // Emit event
            Self::deposit_event(Event::TransactionExecuted(transaction));

            Ok(())
        }

        /// DANGEROUS! Adds specified output to the storage potentially overwriting existing one.
        /// Does not perform enough checks. Must only be used for testing purposes.
        pub fn mint(origin, value: Value, pubkey: H256) -> DispatchResult {
            ensure_signed(origin)?;
            let salt:u64 = <system::Module<T>>::block_number().saturated_into::<u64>();
            let utxo = TransactionOutput { value, pubkey, salt };
            let hash = BlakeTwo256::hash_of(&utxo);

            if !<UnspentOutputs>::exists(hash) {
                <UnspentOutputs>::insert(hash, utxo);
            } else {
                sp_runtime::print("cannot mint due to hash collision");
            }

            Ok(())
        }

        /// Handler called by the system on block finalization
        fn on_finalize() {
            let auth:Vec<_> = Aura::authorities().iter().map(|x| {
                let r: &Public = x.as_ref();
                r.0.into()
            }).collect();
            Self::spend_leftover(&auth);
        }
    }
}

decl_event!(
    pub enum Event {
        /// Transaction was executed successfully
        TransactionExecuted(Transaction),
    }
);

/// Information collected during transaction verification
pub enum CheckInfo<'a> {
    /// Combined value of all inputs and outputs
    Totals { input: Value, output: Value },

    /// Some referred UTXOs were missing
    MissingInputs(Vec<&'a H256>),
}

/// Result of transaction verification
pub type CheckResult<'a> = Result<CheckInfo<'a>, &'static str>;

impl<T: Trait> Module<T> {
    /// Check transaction for validity.
<<<<<<< HEAD
    pub fn check_transaction(transaction: &Transaction) -> CheckResult<'_> {
        // TODO

        Ok(CheckInfo::Totals {
            input: 0,
            output: 0,
        })
=======
    /// 
    /// Ensures that:
    /// - inputs and outputs are not empty
    /// - all inputs match to existing, unspent and unlocked outputs
    /// - each input is used exactly once
    /// - each output is defined exactly once and has nonzero value
    /// - total output value must not exceed total input value
    /// - new outputs do not collide with existing ones
    /// - sum of input and output values does not overflow
    /// - provided signatures are valid
    pub fn check_transaction(_transaction: &Transaction) -> CheckResult<'_> {
        ensure!(!_transaction.inputs.is_empty(), "no inputs");
        ensure!(!_transaction.outputs.is_empty(), "no outputs");

        {
            let input_set: BTreeMap<_, ()> =
                _transaction.inputs.iter().map(|input| (input, ())).collect();

            ensure!(
                input_set.len() == _transaction.inputs.len(),
                "each input must only be used once"
            );
        }

        {
            let output_set: BTreeMap<_, ()> = _transaction
                .outputs
                .iter()
                .map(|output| (output, ()))
                .collect();

            ensure!(
                output_set.len() == _transaction.outputs.len(),
                "each output must be defined only once"
            );
        }

        let mut total_input: Value = 0;
        let mut missing_utxo = Vec::new();
        for input in _transaction.inputs.iter() {
            // Fetch UTXO from the storage
            if let Some(output) = <UnspentOutputs>::get(&input.parent_output) {
                ensure!(
                    !<LockedOutputs<T>>::exists(&input.parent_output),
                    "utxo is locked"
                );

                // Check uxto signature authorization
                ensure!(
                    sp_io::crypto::sr25519_verify(
                        &SR25519Signature::from_raw(*input.signature.as_fixed_bytes()),
                        input.parent_output.as_fixed_bytes(),
                        &Public::from_h256(output.pubkey)
                    ),
                    "signature must be valid"
                );

                // Add the value to the input total
                total_input = total_input.checked_add(output.value).ok_or("input value overflow")?;
            } else {
                missing_utxo.push(&input.parent_output);
            }
        }

        let mut total_output: Value = 0;
        for output in _transaction.outputs.iter() {
            ensure!(output.value != 0, "output value must be nonzero");

            let hash = BlakeTwo256::hash_of(output);
            ensure!(!<UnspentOutputs>::exists(hash), "output already exists");

            total_output = total_output
                .checked_add(output.value)
                .ok_or("output value overflow")?;
        }

        if missing_utxo.is_empty() {
            ensure!(
                total_input >= total_output,
                "output value must not exceed input value"
            );
            Ok(CheckInfo::Totals {
                input: total_input,
                output: total_output,
            })
        } else {
            Ok(CheckInfo::MissingInputs(missing_utxo))
        }
>>>>>>> 78135708
    }

    /// Redistribute combined leftover value evenly among chain authorities
    fn spend_leftover(authorities: &[H256]) {
        let leftover = <LeftoverTotal>::take();
        let share_value: Value = leftover
            .checked_div(authorities.len() as Value)
            .ok_or("No authorities")
            .unwrap();
        if share_value == 0 {
            return;
        }

        let remainder = leftover
            .checked_sub(share_value * authorities.len() as Value)
            .ok_or("Sub underflow")
            .unwrap();
        <LeftoverTotal>::put(remainder as Value);

        for authority in authorities {
            let utxo = TransactionOutput {
                value: share_value,
                pubkey: *authority,
                salt: <system::Module<T>>::block_number().saturated_into::<u64>(),
            };

            let hash = BlakeTwo256::hash_of(&utxo);

            if !<UnspentOutputs>::exists(hash) {
                <UnspentOutputs>::insert(hash, utxo);
                sp_runtime::print("leftover share sent to");
                sp_runtime::print(hash.as_fixed_bytes() as &[u8]);
            } else {
                sp_runtime::print("leftover share wasted due to hash collision");
            }
        }
    }

    /// Update storage to reflect changes made by transaction
    fn update_storage(transaction: &Transaction, leftover: Value) -> DispatchResult {
        // Calculate new leftover total
        let new_total = <LeftoverTotal>::get()
            .checked_add(leftover)
            .ok_or("Leftover overflow")?;
        <LeftoverTotal>::put(new_total);

        // Storing updated leftover value
        for input in &transaction.inputs {
            <UnspentOutputs>::remove(input.parent_output);
        }

        // Add new UTXO to be used by future transactions
        for output in &transaction.outputs {
            let hash = BlakeTwo256::hash_of(output);
            <UnspentOutputs>::insert(hash, output);
        }

        Ok(())
    }

    pub fn lock_utxo(hash: &H256, until: Option<T::BlockNumber>) -> DispatchResult {
        ensure!(!<LockedOutputs<T>>::exists(hash), "utxo is already locked");
        ensure!(<UnspentOutputs>::exists(hash), "utxo does not exist");

        if let Some(until) = until {
            ensure!(
                until > <system::Module<T>>::block_number(),
                "block number is in the past"
            );
            <LockedOutputs<T>>::insert(hash, LockStatus::LockedUntil(until));
        } else {
            <LockedOutputs<T>>::insert(hash, LockStatus::Locked);
        }

        Ok(())
    }

    pub fn unlock_utxo(hash: &H256) -> DispatchResult {
        ensure!(!<LockedOutputs<T>>::exists(hash), "utxo is not locked");
        <LockedOutputs<T>>::remove(hash);
        Ok(())
    }
}

/// Tests for this module
#[cfg(test)]
mod tests {
    use super::*;

    use frame_support::{assert_ok, impl_outer_origin, parameter_types, weights::Weight};
    use primitive_types::H256;
    use sp_runtime::{testing::Header, traits::IdentityLookup, Perbill};

    impl_outer_origin! {
        pub enum Origin for Test {}
    }

    #[derive(Clone, Eq, PartialEq)]
    pub struct Test;
    parameter_types! {
            pub const BlockHashCount: u64 = 250;
            pub const MaximumBlockWeight: Weight = 1024;
            pub const MaximumBlockLength: u32 = 2 * 1024;
            pub const AvailableBlockRatio: Perbill = Perbill::from_percent(75);
    }
    impl system::Trait for Test {
        type Origin = Origin;
        type Call = ();
        type Index = u64;
        type BlockNumber = u64;
        type Hash = H256;
        type Hashing = BlakeTwo256;
        type AccountId = u64;
        type Lookup = IdentityLookup<Self::AccountId>;
        type Header = Header;
        type Event = ();
        type BlockHashCount = BlockHashCount;
        type MaximumBlockWeight = MaximumBlockWeight;
        type MaximumBlockLength = MaximumBlockLength;
        type AvailableBlockRatio = AvailableBlockRatio;
        type Version = ();
        type ModuleToIndex = ();
    }
    impl Trait for Test {
        type Event = ();
    }

    type Utxo = Module<Test>;

    // Test set up
    // Alice's Public Key: Pair::from_seed(*b"12345678901234567890123456789012");
    const ALICE_KEY: [u8; 32] = [
        68, 169, 150, 190, 177, 238, 247, 189, 202, 185, 118, 171, 109, 44, 162, 97, 4, 131, 65,
        100, 236, 242, 143, 179, 117, 96, 5, 118, 252, 198, 235, 15,
    ];

    // Alice's Signature to spend alice_utxo(): signs a token she owns Pair::sign(&message[..])
    const ALICE_SIG: [u8; 64] = [
        220, 109, 218, 80, 85, 118, 140, 48, 193, 19, 77, 200, 60, 229, 91, 60, 70, 54, 54, 137,
        154, 51, 201, 252, 98, 219, 172, 57, 1, 139, 86, 47, 162, 21, 50, 179, 196, 135, 167, 29,
        171, 85, 3, 111, 46, 110, 10, 25, 239, 152, 176, 82, 114, 192, 125, 182, 240, 19, 192, 85,
        227, 101, 148, 0,
    ]; //[148, 250, 180, 5, 112, 29, 240, 241, 122, 26, 249, 125, 87, 102, 180, 179, 127, 79, 120, 72, 253, 21, 26, 215, 157, 35, 208, 126, 54, 181, 150, 12, 117, 177, 134, 104, 124, 16, 70, 249, 31, 4, 131, 192, 247, 143, 73, 123, 24, 66, 144, 189, 64, 90, 65, 79, 185, 36, 107, 135, 195, 212, 219, 10];

    // Alice's Signature to spend alice_utxo_100(): signs a token she owns Pair::sign(&message[..])
    const ALICE_SIG100: [u8; 64] = [
        212, 108, 199, 137, 228, 149, 233, 230, 129, 251, 80, 16, 160, 95, 191, 199, 207, 176, 151,
        234, 5, 157, 245, 136, 62, 169, 87, 203, 188, 11, 47, 76, 230, 159, 10, 125, 35, 244, 76,
        89, 174, 52, 41, 78, 32, 102, 200, 231, 31, 22, 35, 42, 143, 85, 255, 235, 31, 58, 236, 95,
        52, 205, 224, 2,
    ]; // [228, 33, 239, 151, 136, 93, 241, 82, 205, 248, 154, 139, 52, 157, 231, 222, 66, 242, 86, 120, 92, 170, 98, 214, 78, 226, 93, 229, 130, 174, 168, 26, 7, 151, 88, 13, 185, 161, 15, 247, 222, 85, 235, 107, 246, 135, 23, 47, 162, 71, 81, 29, 227, 230, 210, 112, 0, 157, 86, 218, 130, 11, 8, 0];

    // Creates a max value UTXO for Alice
    fn alice_utxo() -> (H256, TransactionOutput) {
        let transaction = TransactionOutput {
            value: Value::max_value(),
            pubkey: H256::from_slice(&ALICE_KEY),
            salt: 0,
        };

        (BlakeTwo256::hash_of(&transaction), transaction)
    }

    // Creates a 100 value UTXO for Alice
    fn alice_utxo_100() -> (H256, TransactionOutput) {
        let transaction = TransactionOutput {
            value: 100,
            pubkey: H256::from_slice(&ALICE_KEY),
            salt: 0,
        };

        (BlakeTwo256::hash_of(&transaction), transaction)
    }

    // This function basically just builds a genesis storage key/value store according to
    // our desired mockup.
    fn new_test_ext() -> sp_io::TestExternalities {
        let mut t = system::GenesisConfig::default()
            .build_storage::<Test>()
            .unwrap();

        t.top.extend(
            GenesisConfig {
                initial_utxo: vec![alice_utxo().1, alice_utxo_100().1],
                ..Default::default()
            }
            .build_storage()
            .unwrap()
            .top,
        );
        t.into()
    }

    // Exercise 1: Fortify transactions against attacks
    // ================================================
    //
    // The following tests simulate malicious UTXO transactions
    // Implement the check_transaction() function to thwart such attacks
    //
    // Hint: Examine types CheckResult, CheckInfo for the expected behaviors of this function
    // Hint: Make this function public, as it will be later used outside of this module

    #[test]
    fn attack_with_empty_transactions() {
        new_test_ext().execute_with(|| {
            assert!(
                Utxo::execute(Origin::signed(0), Transaction::default()).is_err(), // an empty trx
                "no inputs"
            );

            assert!(
                Utxo::execute(
                    Origin::signed(0),
                    Transaction {
                        inputs: vec![TransactionInput::default()], // an empty trx
                        outputs: vec![],
                    }
                )
                .is_err(),
                "no outputs"
            );
        });
    }

    #[test]
    fn attack_by_double_counting_input() {
        new_test_ext().execute_with(|| {
            let (parent_hash, _) = alice_utxo();

            println!("PARENT HASH: {:x?}: ", parent_hash);
            let transaction = Transaction {
                inputs: vec![
                    TransactionInput {
                        parent_output: parent_hash,
                        signature: Signature::from_slice(&ALICE_SIG),
                    },
                    TransactionInput {
                        parent_output: parent_hash, // Double spending input!
                        signature: Signature::from_slice(&ALICE_SIG),
                    },
                ],
                outputs: vec![TransactionOutput {
                    value: 100,
                    pubkey: H256::from_slice(&ALICE_KEY),
                    salt: 0,
                }],
            };

            assert!(
                Utxo::execute(Origin::signed(0), transaction).is_err(),
                "each input must only be used once"
            );
        });
    }

    #[test]
    fn attack_by_double_generating_output() {
        new_test_ext().execute_with(|| {
            let (parent_hash, _) = alice_utxo();

            let transaction = Transaction {
                inputs: vec![TransactionInput {
                    parent_output: parent_hash,
                    signature: Signature::from_slice(&ALICE_SIG),
                }],
                outputs: vec![
                    TransactionOutput {
                        value: 100,
                        pubkey: H256::from_slice(&ALICE_KEY),
                        salt: 0,
                    },
                    TransactionOutput {
                        // Same output defined here!
                        value: 100,
                        pubkey: H256::from_slice(&ALICE_KEY),
                        salt: 0,
                    },
                ],
            };

            assert!(
                Utxo::execute(Origin::signed(0), transaction).is_err(),
                "each output must be defined only once"
            );
        });
    }

    #[test]
    fn attack_with_invalid_signature() {
        new_test_ext().execute_with(|| {
            let (parent_hash, _) = alice_utxo();

            let transaction = Transaction {
                inputs: vec![TransactionInput {
                    parent_output: parent_hash,
                    signature: H512::random(), // Just a random signature!
                }],
                outputs: vec![TransactionOutput {
                    value: 100,
                    pubkey: H256::from_slice(&ALICE_KEY),
                    salt: 0,
                }],
            };

            assert!(
                Utxo::execute(Origin::signed(0), transaction).is_err(),
                "signature must be valid"
            );
        });
    }

    #[test]
    fn attack_by_permanently_sinking_outputs() {
        new_test_ext().execute_with(|| {
            let (parent_hash, _) = alice_utxo();

            let transaction = Transaction {
                inputs: vec![TransactionInput {
                    parent_output: parent_hash,
                    signature: Signature::from_slice(&ALICE_SIG),
                }],
                outputs: vec![TransactionOutput {
                    value: 0, // A 0 value output burns this output forever!
                    pubkey: H256::from_slice(&ALICE_KEY),
                    salt: 0,
                }],
            };

            assert!(
                Utxo::execute(Origin::signed(0), transaction).is_err(),
                "output value must be nonzero"
            );
        });
    }

    #[test]
    fn attack_by_overflowing() {
        new_test_ext().execute_with(|| {
            let (parent_hash, _) = alice_utxo();

            let transaction = Transaction {
                inputs: vec![TransactionInput {
                    parent_output: parent_hash,
                    signature: Signature::from_slice(&ALICE_SIG),
                }],
                outputs: vec![
                    TransactionOutput {
                        value: Value::max_value(),
                        pubkey: H256::from_slice(&ALICE_KEY),
                        salt: 1,
                    },
                    TransactionOutput {
                        value: 10 as Value, // Attempts to do overflow total output value
                        pubkey: H256::from_slice(&ALICE_KEY),
                        salt: 1,
                    },
                ],
            };

            assert!(
                Utxo::execute(Origin::signed(0), transaction).is_err(),
                "output value overflow"
            );
        });
    }

    #[test]
    fn attack_by_over_spending() {
        new_test_ext().execute_with(|| {
            let (parent_hash, _) = alice_utxo_100();

            let transaction = Transaction {
                inputs: vec![TransactionInput {
                    parent_output: parent_hash,
                    signature: Signature::from_slice(&ALICE_SIG100),
                }],
                outputs: vec![
                    TransactionOutput {
                        value: 100 as Value,
                        pubkey: H256::from_slice(&ALICE_KEY),
                        salt: 1,
                    },
                    TransactionOutput {
                        value: 1 as Value, // Creates 1 new utxo out of thin air!
                        pubkey: H256::from_slice(&ALICE_KEY),
                        salt: 1,
                    },
                ],
            };

            assert!(
                Utxo::execute(Origin::signed(0), transaction).is_err(),
                "output value must not exceed input value"
            );
        });
    }

    #[test]
    fn valid_transaction() {
        new_test_ext().execute_with(|| {
            let (parent_hash, _) = alice_utxo();

            let transaction = Transaction {
                inputs: vec![TransactionInput {
                    parent_output: parent_hash,
                    signature: Signature::from_slice(&ALICE_SIG),
                }],
                outputs: vec![TransactionOutput {
                    value: 100,
                    pubkey: H256::from_slice(&ALICE_KEY),
                    salt: 2,
                }],
            };

            let output_hash = BlakeTwo256::hash_of(&transaction.outputs[0]);

            assert_ok!(Utxo::execute(Origin::signed(0), transaction));
            assert!(!UnspentOutputs::exists(parent_hash));
            assert!(UnspentOutputs::exists(output_hash));
        });
    }
}<|MERGE_RESOLUTION|>--- conflicted
+++ resolved
@@ -1,26 +1,10 @@
-<<<<<<< HEAD
-// Original Author: @0x7CFE
-use super::Consensus;
-use parity_codec::{Decode, Encode};
-use primitives::{H256, H512};
-use rstd::collections::btree_map::BTreeMap;
-use runtime_io::sr25519_verify;
-use runtime_primitives::traits::{As, BlakeTwo256, Hash};
-#[cfg(feature = "std")]
-use serde_derive::{Deserialize, Serialize};
-use support::{
-=======
 use super::Aura;
 use codec::{Decode, Encode};
 use frame_support::{
->>>>>>> 78135708
     decl_event, decl_module, decl_storage,
     dispatch::{DispatchError, DispatchResult, Vec},
     ensure,
 };
-<<<<<<< HEAD
-use system::{ensure_inherent, ensure_signed};
-=======
 use primitive_types::{H256, H512};
 #[cfg(feature = "std")]
 use serde::{Deserialize, Serialize};
@@ -28,7 +12,6 @@
 use sp_runtime::traits::{BlakeTwo256, Hash, SaturatedConversion};
 use sp_std::collections::btree_map::BTreeMap;
 use system::ensure_signed;
->>>>>>> 78135708
 
 pub trait Trait: system::Trait {
     type Event: From<Event> + Into<<Self as system::Trait>::Event>;
@@ -187,15 +170,6 @@
 
 impl<T: Trait> Module<T> {
     /// Check transaction for validity.
-<<<<<<< HEAD
-    pub fn check_transaction(transaction: &Transaction) -> CheckResult<'_> {
-        // TODO
-
-        Ok(CheckInfo::Totals {
-            input: 0,
-            output: 0,
-        })
-=======
     /// 
     /// Ensures that:
     /// - inputs and outputs are not empty
@@ -284,7 +258,6 @@
         } else {
             Ok(CheckInfo::MissingInputs(missing_utxo))
         }
->>>>>>> 78135708
     }
 
     /// Redistribute combined leftover value evenly among chain authorities
