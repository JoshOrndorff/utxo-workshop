//! The Substrate Node Template runtime. This can be compiled with `#[no_std]`, ready for Wasm.

#![cfg_attr(not(feature = "std"), no_std)]
// `construct_runtime!` does a lot of recursion and requires us to increase the limit to 256.
#![recursion_limit="256"]

// Make the WASM binary available.
#[cfg(feature = "std")]
include!(concat!(env!("OUT_DIR"), "/wasm_binary.rs"));

use sp_std::prelude::*;
use sp_core::OpaqueMetadata;
use sp_runtime::{
    ApplyExtrinsicResult, generic, create_runtime_str, impl_opaque_keys, MultiSignature
};
use sp_runtime::transaction_validity::{
    InvalidTransaction, TransactionPriority, TransactionLongevity, TransactionValidity, TransactionValidityError, ValidTransaction
};
use sp_runtime::traits::{
    NumberFor, BlakeTwo256, Block as BlockT, StaticLookup, Verify, ConvertInto, IdentifyAccount
};
use sp_api::impl_runtime_apis;
use sp_consensus_aura::sr25519::AuthorityId as AuraId;
use grandpa::AuthorityList as GrandpaAuthorityList;
use grandpa::fg_primitives;
use sp_version::RuntimeVersion;
#[cfg(feature = "std")]
use sp_version::NativeVersion;

// A few exports that help ease life for downstream crates.
#[cfg(any(feature = "std", test))]
pub use sp_runtime::BuildStorage;
pub use timestamp::Call as TimestampCall;
pub use balances::Call as BalancesCall;
pub use sp_runtime::{Permill, Perbill};
pub use frame_support::{
    StorageValue, construct_runtime, parameter_types,
    dispatch::IsSubType,
    traits::Randomness,
    weights::Weight,
};

/// An index to a block.
pub type BlockNumber = u32;

/// Alias to 512-bit hash when used in the context of a transaction signature on the chain.
pub type Signature = MultiSignature;

/// Some way of identifying an account on the chain. We intentionally make it equivalent
/// to the public key of our transaction signing scheme.
pub type AccountId = <<Signature as Verify>::Signer as IdentifyAccount>::AccountId;

/// The type for looking up accounts. We don't expect more than 4 billion of them, but you
/// never know...
pub type AccountIndex = u32;

/// Balance of an account.
pub type Balance = u128;

/// Index of a transaction in the chain.
pub type Index = u32;

/// A hash of some data used by the chain.
pub type Hash = sp_core::H256;

/// Digest item type.
pub type DigestItem = generic::DigestItem<Hash>;

/// Used for the module utxo in `./utxo.rs`
pub mod utxo;

/// Opaque types. These are used by the CLI to instantiate machinery that don't need to know
/// the specifics of the runtime. They can then be made to be agnostic over specific formats
/// of data like extrinsics, allowing for them to continue syncing the network through upgrades
/// to even the core datastructures.
pub mod opaque {
    use super::*;

    pub use sp_runtime::OpaqueExtrinsic as UncheckedExtrinsic;

    /// Opaque block header type.
    pub type Header = generic::Header<BlockNumber, BlakeTwo256>;
    /// Opaque block type.
    pub type Block = generic::Block<Header, UncheckedExtrinsic>;
    /// Opaque block identifier type.
    pub type BlockId = generic::BlockId<Block>;

    impl_opaque_keys! {
        pub struct SessionKeys {
            pub aura: Aura,
            pub grandpa: Grandpa,
        }
    }
}

/// This runtime version.
pub const VERSION: RuntimeVersion = RuntimeVersion {
    spec_name: create_runtime_str!("utxo"),
    impl_name: create_runtime_str!("utxo"),
    authoring_version: 1,
    spec_version: 1,
    impl_version: 1,
    apis: RUNTIME_API_VERSIONS,
};

pub const MILLISECS_PER_BLOCK: u64 = 6000;

pub const SLOT_DURATION: u64 = MILLISECS_PER_BLOCK;

// These time units are defined in number of blocks.
pub const MINUTES: BlockNumber = 60_000 / (MILLISECS_PER_BLOCK as BlockNumber);
pub const HOURS: BlockNumber = MINUTES * 60;
pub const DAYS: BlockNumber = HOURS * 24;

/// The version infromation used to identify this runtime when compiled natively.
#[cfg(feature = "std")]
pub fn native_version() -> NativeVersion {
    NativeVersion {
        runtime_version: VERSION,
        can_author_with: Default::default(),
    }
}

parameter_types! {
    pub const BlockHashCount: BlockNumber = 250;
    pub const MaximumBlockWeight: Weight = 1_000_000;
    pub const AvailableBlockRatio: Perbill = Perbill::from_percent(75);
    pub const MaximumBlockLength: u32 = 5 * 1024 * 1024;
    pub const Version: RuntimeVersion = VERSION;
}

impl system::Trait for Runtime {
    /// The identifier used to distinguish between accounts.
    type AccountId = AccountId;
    /// The aggregated dispatch type that is available for extrinsics.
    type Call = Call;
    /// The lookup mechanism to get account ID from whatever is passed in dispatchers.
    type Lookup = Indices;
    /// The index type for storing how many extrinsics an account has signed.
    type Index = Index;
    /// The index type for blocks.
    type BlockNumber = BlockNumber;
    /// The type for hashing blocks and tries.
    type Hash = Hash;
    /// The hashing algorithm used.
    type Hashing = BlakeTwo256;
    /// The header type.
    type Header = generic::Header<BlockNumber, BlakeTwo256>;
    /// The ubiquitous event type.
    type Event = Event;
    /// The ubiquitous origin type.
    type Origin = Origin;
    /// Maximum number of block number to block hash mappings to keep (oldest pruned first).
    type BlockHashCount = BlockHashCount;
    /// Maximum weight of each block.
    type MaximumBlockWeight = MaximumBlockWeight;
    /// Maximum size of all encoded transactions (in bytes) that are allowed in one block.
    type MaximumBlockLength = MaximumBlockLength;
    /// Portion of the block weight that is available to all normal transactions.
    type AvailableBlockRatio = AvailableBlockRatio;
    /// Version of the runtime.
    type Version = Version;
    /// Converts a module to the index of the module in `construct_runtime!`.
    ///
    /// This type is being generated by `construct_runtime!`.
    type ModuleToIndex = ModuleToIndex;
}

impl aura::Trait for Runtime {
    type AuthorityId = AuraId;
}

impl grandpa::Trait for Runtime {
    type Event = Event;
}

impl indices::Trait for Runtime {
    /// The type for recording indexing into the account enumeration. If this ever overflows, there
    /// will be problems!
    type AccountIndex = AccountIndex;
    /// Use the standard means of resolving an index hint from an id.
    type ResolveHint = indices::SimpleResolveHint<Self::AccountId, Self::AccountIndex>;
    /// Determine whether an account is dead.
    type IsDeadAccount = Balances;
    /// The ubiquitous event type.
    type Event = Event;
}

parameter_types! {
    pub const MinimumPeriod: u64 = SLOT_DURATION / 2;
}

impl timestamp::Trait for Runtime {
    /// A timestamp: milliseconds since the unix epoch.
    type Moment = u64;
    type OnTimestampSet = Aura;
    type MinimumPeriod = MinimumPeriod;
}

parameter_types! {
    pub const ExistentialDeposit: u128 = 500;
    pub const TransferFee: u128 = 0;
    pub const CreationFee: u128 = 0;
}

impl balances::Trait for Runtime {
    /// The type for recording an account's balance.
    type Balance = Balance;
    /// What to do if an account's free balance gets zeroed.
    type OnFreeBalanceZero = ();
    /// What to do if a new account is created.
    type OnNewAccount = Indices;
    /// The ubiquitous event type.
    type Event = Event;
    type DustRemoval = ();
    type TransferPayment = ();
    type ExistentialDeposit = ExistentialDeposit;
    type TransferFee = TransferFee;
    type CreationFee = CreationFee;
}

parameter_types! {
    pub const TransactionBaseFee: Balance = 0;
    pub const TransactionByteFee: Balance = 1;
}

impl transaction_payment::Trait for Runtime {
    type Currency = balances::Module<Runtime>;
    type OnTransactionPayment = ();
    type TransactionBaseFee = TransactionBaseFee;
    type TransactionByteFee = TransactionByteFee;
    type WeightToFee = ConvertInto;
    type FeeMultiplierUpdate = ();
}

impl sudo::Trait for Runtime {
    type Event = Event;
    type Proposal = Call;
}

/// Used for the module utxo in `./utxo.rs`
impl utxo::Trait for Runtime {
    type Event = Event;
}

construct_runtime!(
	pub enum Runtime where
		Block = Block,
		NodeBlock = opaque::Block,
		UncheckedExtrinsic = UncheckedExtrinsic
	{
		System: system::{Module, Call, Storage, Config, Event},
		Timestamp: timestamp::{Module, Call, Storage, Inherent},
		Aura: aura::{Module, Config<T>, Inherent(Timestamp)},
		Grandpa: grandpa::{Module, Call, Storage, Config, Event},
		Indices: indices,
		Balances: balances,
		TransactionPayment: transaction_payment::{Module, Storage},
		Sudo: sudo,
		// Used for the module utxo in `./utxo.rs`
		UtxoModule: utxo::{Module, Call, Storage, Config, Event},
		RandomnessCollectiveFlip: randomness_collective_flip::{Module, Call, Storage},
	}
);

/// The address format for describing accounts.
pub type Address = <Indices as StaticLookup>::Source;
/// Block header type as expected by this runtime.
pub type Header = generic::Header<BlockNumber, BlakeTwo256>;
/// Block type as expected by this runtime.
pub type Block = generic::Block<Header, UncheckedExtrinsic>;
/// A Block signed with a Justification
pub type SignedBlock = generic::SignedBlock<Block>;
/// BlockId type as expected by this runtime.
pub type BlockId = generic::BlockId<Block>;
/// The SignedExtension to the basic transaction logic.
pub type SignedExtra = (
    system::CheckVersion<Runtime>,
    system::CheckGenesis<Runtime>,
    system::CheckEra<Runtime>,
    system::CheckNonce<Runtime>,
    system::CheckWeight<Runtime>,
    transaction_payment::ChargeTransactionPayment<Runtime>
);
/// Unchecked extrinsic type as expected by this runtime.
pub type UncheckedExtrinsic = generic::UncheckedExtrinsic<Address, Call, Signature, SignedExtra>;
/// Extrinsic type that has already been checked.
pub type CheckedExtrinsic = generic::CheckedExtrinsic<AccountId, Call, SignedExtra>;
/// Executive: handles dispatch to the various modules.
pub type Executive = frame_executive::Executive<Runtime, Block, system::ChainContext<Runtime>, Runtime, AllModules>;

impl_runtime_apis! {
    impl sp_api::Core<Block> for Runtime {
        fn version() -> RuntimeVersion {
            VERSION
        }

        fn execute_block(block: Block) {
            Executive::execute_block(block)
        }

        fn initialize_block(header: &<Block as BlockT>::Header) {
            Executive::initialize_block(header)
        }
    }

    impl sp_api::Metadata<Block> for Runtime {
        fn metadata() -> OpaqueMetadata {
            Runtime::metadata().into()
        }
    }

    impl sp_block_builder::BlockBuilder<Block> for Runtime {
        fn apply_extrinsic(extrinsic: <Block as BlockT>::Extrinsic) -> ApplyExtrinsicResult {
            Executive::apply_extrinsic(extrinsic)
        }

        fn finalize_block() -> <Block as BlockT>::Header {
            Executive::finalize_block()
        }

        fn inherent_extrinsics(data: sp_inherents::InherentData) -> Vec<<Block as BlockT>::Extrinsic> {
            data.create_extrinsics()
        }

        fn check_inherents(
            block: Block,
            data: sp_inherents::InherentData,
        ) -> sp_inherents::CheckInherentsResult {
            data.check_extrinsics(&block)
        }

        fn random_seed() -> <Block as BlockT>::Hash {
            RandomnessCollectiveFlip::random_seed()
        }
    }

<<<<<<< HEAD
    // HINT: https://crates.parity.io/sr_primitives/transaction_validity/enum.TransactionValidity.html
    impl runtime_api::TaggedTransactionQueue<Block> for Runtime {
        fn validate_transaction(tx: <Block as BlockT>::Extrinsic) -> TransactionValidity {
            use support::IsSubType;
            use runtime_primitives::{
                traits::Hash,
                transaction_validity::{TransactionLongevity, TransactionPriority, TransactionValidity},
            };

            if let Some(&utxo::Call::execute(ref transaction)) = IsSubType::<utxo::Module<Runtime>>::is_aux_sub_type(&tx.function) {
                // TODO
=======
    impl sp_transaction_pool::runtime_api::TaggedTransactionQueue<Block> for Runtime {
        fn validate_transaction(tx: <Block as BlockT>::Extrinsic) -> TransactionValidity {
            use sp_runtime::traits::Hash;
            
            // Extrinsics representing UTXO transaction need some special handling
            if let Some(&utxo::Call::execute(ref transaction)) = IsSubType::<utxo::Module<Runtime>, Runtime>::is_sub_type(&tx.function) {
                // List of tags to require
                let requires;

                // Transaction priority to assign
                let priority;
                
                match <utxo::Module<Runtime>>::check_transaction(&transaction) {
                    // Transaction verification failed
                    Err(e) => {
                        sp_runtime::print(e);
                        return Err(TransactionValidityError::Invalid(InvalidTransaction::Custom(1)));
                    }

                    // Transaction is valid and verified
                    Ok(utxo::CheckInfo::Totals {input, output}) => {
                        // All input UTXOs were found, so we consider input conditions to be met
                        requires = Vec::new();

                        // Priority is based on a transaction fee that is equal to the leftover value
                        let max_priority = utxo::Value::from(TransactionPriority::max_value());
                        priority = max_priority.min(input - output) as TransactionPriority;
                    }
                    
                    // Transaction is missing inputs
                    Ok(utxo::CheckInfo::MissingInputs(missing)) => {
                        // Since some referred UTXOs were not found in the storage yet,
                        // we tag current transaction as requiring those particular UTXOs
                        requires = missing
                            .iter()         // copies itself into a new vec
                            .map(|hash| hash.as_fixed_bytes().to_vec())
                            .collect();

                        // Transaction could not be validated at this point,
                        // so we have no sane way to calculate the priority    
                        priority = 0;
                    }
                }

                // Output tags this transaction provides
                let provides = transaction.outputs
                    .iter()
                    .map(|output| BlakeTwo256::hash_of(output).as_fixed_bytes().to_vec())
                    .collect();

                return Ok(ValidTransaction {
                    requires,
                    provides,
                    priority,
                    longevity: TransactionLongevity::max_value(),
                    propagate: true,
                });
>>>>>>> 78135708
            }

            // For non UTXO::execute extrinsics
            Executive::validate_transaction(tx)
        }
    }

    impl sp_offchain::OffchainWorkerApi<Block> for Runtime {
        fn offchain_worker(number: NumberFor<Block>) {
            Executive::offchain_worker(number)
        }
    }

    impl sp_consensus_aura::AuraApi<Block, AuraId> for Runtime {
        fn slot_duration() -> u64 {
            Aura::slot_duration()
        }

        fn authorities() -> Vec<AuraId> {
            Aura::authorities()
        }
    }

    impl sp_session::SessionKeys<Block> for Runtime {
        fn generate_session_keys(seed: Option<Vec<u8>>) -> Vec<u8> {
            opaque::SessionKeys::generate(seed)
        }
    }

    impl fg_primitives::GrandpaApi<Block> for Runtime {
        fn grandpa_authorities() -> GrandpaAuthorityList {
            Grandpa::grandpa_authorities()
        }
    }
}<|MERGE_RESOLUTION|>--- conflicted
+++ resolved
@@ -335,19 +335,6 @@
         }
     }
 
-<<<<<<< HEAD
-    // HINT: https://crates.parity.io/sr_primitives/transaction_validity/enum.TransactionValidity.html
-    impl runtime_api::TaggedTransactionQueue<Block> for Runtime {
-        fn validate_transaction(tx: <Block as BlockT>::Extrinsic) -> TransactionValidity {
-            use support::IsSubType;
-            use runtime_primitives::{
-                traits::Hash,
-                transaction_validity::{TransactionLongevity, TransactionPriority, TransactionValidity},
-            };
-
-            if let Some(&utxo::Call::execute(ref transaction)) = IsSubType::<utxo::Module<Runtime>>::is_aux_sub_type(&tx.function) {
-                // TODO
-=======
     impl sp_transaction_pool::runtime_api::TaggedTransactionQueue<Block> for Runtime {
         fn validate_transaction(tx: <Block as BlockT>::Extrinsic) -> TransactionValidity {
             use sp_runtime::traits::Hash;
@@ -405,7 +392,6 @@
                     longevity: TransactionLongevity::max_value(),
                     propagate: true,
                 });
->>>>>>> 78135708
             }
 
             // For non UTXO::execute extrinsics
