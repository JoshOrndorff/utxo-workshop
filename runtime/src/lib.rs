//! The Substrate Node Template runtime. This can be compiled with `#[no_std]`, ready for Wasm.

#![cfg_attr(not(feature = "std"), no_std)]
#![cfg_attr(not(feature = "std"), feature(alloc))]
// `construct_runtime!` does a lot of recursion and requires us to increase the limit to 256.
#![recursion_limit = "256"]
#![allow(deprecated)]

use client::{
    block_builder::api::{self as block_builder_api, CheckInherentsResult, InherentData},
    impl_runtime_apis, runtime_api,
};
use parity_codec::{Decode, Encode};
#[cfg(feature = "std")]
use primitives::bytes;
use primitives::{ed25519, sr25519, OpaqueMetadata};
use rstd::prelude::*;
use runtime_primitives::{
    create_runtime_str, generic,
    traits::{self, BlakeTwo256, Block as BlockT, NumberFor, StaticLookup, Verify},
    transaction_validity::TransactionValidity,
    ApplyResult,
};
#[cfg(feature = "std")]
use serde_derive::{Deserialize, Serialize};
#[cfg(feature = "std")]
use version::NativeVersion;
use version::RuntimeVersion;

// A few exports that help ease life for downstream crates.
pub use balances::Call as BalancesCall;
pub use consensus::Call as ConsensusCall;
#[cfg(any(feature = "std", test))]
pub use runtime_primitives::BuildStorage;
pub use runtime_primitives::{Perbill, Permill};
pub use support::{construct_runtime, StorageValue};
pub use timestamp::BlockPeriod;
pub use timestamp::Call as TimestampCall;

/// The type that is used for identifying authorities.
pub type AuthorityId = <AuthoritySignature as Verify>::Signer;

/// The type used by authorities to prove their ID.
/// TODO change this to sr25519 so authorites can redeem utxo
pub type AuthoritySignature = ed25519::Signature;

/// Alias to pubkey that identifies an account on the chain.
pub type AccountId = <AccountSignature as Verify>::Signer;

/// The type used by authorities to prove their ID.
pub type AccountSignature = sr25519::Signature;

/// A hash of some data used by the chain.
pub type Hash = primitives::H256;

/// Index of a block number in the chain.
pub type BlockNumber = u64;

/// Index of an account's extrinsic in the chain.
pub type Nonce = u64;

pub mod utxo;

/// Opaque types. These are used by the CLI to instantiate machinery that don't need to know
/// the specifics of the runtime. They can then be made to be agnostic over specific formats
/// of data like extrinsics, allowing for them to continue syncing the network through upgrades
/// to even the core datastructures.
pub mod opaque {
    use super::*;

    /// Opaque, encoded, unchecked extrinsic.
    #[derive(PartialEq, Eq, Clone, Default, Encode, Decode)]
    #[cfg_attr(feature = "std", derive(Serialize, Deserialize))]
    pub struct UncheckedExtrinsic(#[cfg_attr(feature = "std", serde(with = "bytes"))] pub Vec<u8>);
    #[cfg(feature = "std")]
    impl std::fmt::Debug for UncheckedExtrinsic {
        fn fmt(&self, fmt: &mut std::fmt::Formatter) -> std::fmt::Result {
            write!(fmt, "{}", primitives::hexdisplay::HexDisplay::from(&self.0))
        }
    }
    impl traits::Extrinsic for UncheckedExtrinsic {
        fn is_signed(&self) -> Option<bool> {
            None
        }
    }
    /// Opaque block header type.
    pub type Header = generic::Header<
        BlockNumber,
        BlakeTwo256,
        generic::DigestItem<Hash, AuthorityId, AuthoritySignature>,
    >;
    /// Opaque block type.
    pub type Block = generic::Block<Header, UncheckedExtrinsic>;
    /// Opaque block identifier type.
    pub type BlockId = generic::BlockId<Block>;
    /// Opaque session key type.
    pub type SessionKey = AuthorityId;
}

/// This runtime version.
pub const VERSION: RuntimeVersion = RuntimeVersion {
    spec_name: create_runtime_str!("utxo"),
    impl_name: create_runtime_str!("utxo"),
    authoring_version: 3,
    spec_version: 3,
    impl_version: 0,
    apis: RUNTIME_API_VERSIONS,
};

/// The version infromation used to identify this runtime when compiled natively.
#[cfg(feature = "std")]
pub fn native_version() -> NativeVersion {
    NativeVersion {
        runtime_version: VERSION,
        can_author_with: Default::default(),
    }
}

impl system::Trait for Runtime {
    /// The identifier used to distinguish between accounts.
    type AccountId = AccountId;
    /// The lookup mechanism to get account ID from whatever is passed in dispatchers.
    type Lookup = Indices;
    /// The index type for storing how many extrinsics an account has signed.
    type Index = Nonce;
    /// The index type for blocks.
    type BlockNumber = BlockNumber;
    /// The type for hashing blocks and tries.
    type Hash = Hash;
    /// The hashing algorithm used.
    type Hashing = BlakeTwo256;
    /// The header digest type.
    type Digest = generic::Digest<Log>;
    /// The header type.
    type Header = generic::Header<BlockNumber, BlakeTwo256, Log>;
    /// The ubiquitous event type.
    type Event = Event;
    /// The ubiquitous log type.
    type Log = Log;
    /// The ubiquitous origin type.
    type Origin = Origin;
}

impl aura::Trait for Runtime {
    type HandleReport = ();
}

impl consensus::Trait for Runtime {
    /// The identifier we use to refer to authorities.
    type SessionKey = AuthorityId;
    // The aura module handles offline-reports internally
    // rather than using an explicit report system.
    type InherentOfflineReport = ();
    /// The ubiquitous log type.
    type Log = Log;
}

impl indices::Trait for Runtime {
    /// The type for recording indexing into the account enumeration. If this ever overflows, there
    /// will be problems!
    type AccountIndex = u32;
    /// Use the standard means of resolving an index hint from an id.
    type ResolveHint = indices::SimpleResolveHint<Self::AccountId, Self::AccountIndex>;
    /// Determine whether an account is dead.
    type IsDeadAccount = Balances;
    /// The uniquitous event type.
    type Event = Event;
}

impl timestamp::Trait for Runtime {
    /// A timestamp: seconds since the unix epoch.
    type Moment = u64;
    type OnTimestampSet = Aura;
}

impl balances::Trait for Runtime {
    /// The type for recording an account's balance.
    type Balance = u128;
    /// What to do if an account's free balance gets zeroed.
    type OnFreeBalanceZero = ();
    /// What to do if a new account is created.
    type OnNewAccount = Indices;
    /// The uniquitous event type.
    type Event = Event;

    type TransactionPayment = ();
    type DustRemoval = ();
    type TransferPayment = ();
}

impl sudo::Trait for Runtime {
    /// The uniquitous event type.
    type Event = Event;
    type Proposal = Call;
}

impl utxo::Trait for Runtime {
    type Event = Event;
}

construct_runtime!(
	pub enum Runtime with Log(InternalLog: DigestItem<Hash, AuthorityId, AuthoritySignature>) where
		Block = Block,
		NodeBlock = opaque::Block,
		UncheckedExtrinsic = UncheckedExtrinsic
	{
		System: system::{default, Log(ChangesTrieRoot)},
		Timestamp: timestamp::{Module, Call, Storage, Config<T>, Inherent},
		Consensus: consensus::{Module, Call, Storage, Config<T>, Log(AuthoritiesChange), Inherent},
		Aura: aura::{Module},
		Indices: indices,
		Balances: balances,
		Sudo: sudo,
		Utxo: utxo::{Module, Call, Storage, Event, Config<T>},
	}
);

/// The type used as a helper for interpreting the sender of transactions.
type Context = system::ChainContext<Runtime>;
/// The address format for describing accounts.
type Address = <Indices as StaticLookup>::Source;
/// Block header type as expected by this runtime.
pub type Header = generic::Header<BlockNumber, BlakeTwo256, Log>;
/// Block type as expected by this runtime.
pub type Block = generic::Block<Header, UncheckedExtrinsic>;
/// BlockId type as expected by this runtime.
pub type BlockId = generic::BlockId<Block>;
/// Unchecked extrinsic type as expected by this runtime.
pub type UncheckedExtrinsic =
    generic::UncheckedMortalCompactExtrinsic<Address, Nonce, Call, AccountSignature>;
/// Extrinsic type that has already been checked.
pub type CheckedExtrinsic = generic::CheckedExtrinsic<AccountId, Nonce, Call>;
/// Executive: handles dispatch to the various modules.
pub type Executive = executive::Executive<Runtime, Block, Context, Balances, AllModules>;

// Implement our runtime API endpoints. This is just a bunch of proxying.
impl_runtime_apis! {
<<<<<<< HEAD
	impl runtime_api::Core<Block> for Runtime {
		fn version() -> RuntimeVersion {
			VERSION
		}

		fn execute_block(block: Block) {
			Executive::execute_block(block)
		}

		fn initialize_block(header: &<Block as BlockT>::Header) {
			Executive::initialize_block(header)
		}

		fn authorities() -> Vec<AuthorityId> {
			panic!("Deprecated, please use `AuthoritiesApi`.")
		}
	}

	impl runtime_api::Metadata<Block> for Runtime {
		fn metadata() -> OpaqueMetadata {
			Runtime::metadata().into()
		}
	}

	impl block_builder_api::BlockBuilder<Block> for Runtime {
		fn apply_extrinsic(extrinsic: <Block as BlockT>::Extrinsic) -> ApplyResult {
			Executive::apply_extrinsic(extrinsic)
		}

		fn finalize_block() -> <Block as BlockT>::Header {
			Executive::finalize_block()
		}

		fn inherent_extrinsics(data: InherentData) -> Vec<<Block as BlockT>::Extrinsic> {
			data.create_extrinsics()
		}

		fn check_inherents(block: Block, data: InherentData) -> CheckInherentsResult {
			data.check_extrinsics(&block)
		}

		fn random_seed() -> <Block as BlockT>::Hash {
			System::random_seed()
		}
	}

<<<<<<< HEAD
	// TODO: https://crates.parity.io/sr_primitives/transaction_validity/enum.TransactionValidity.html
	impl runtime_api::TaggedTransactionQueue<Block> for Runtime {
		fn validate_transaction(tx: <Block as BlockT>::Extrinsic) -> TransactionValidity {
			use support::IsSubType;
			use runtime_primitives::{
				traits::Hash,
				transaction_validity::{TransactionLongevity, TransactionPriority, TransactionValidity},
			};

			if let Some(&utxo::Call::execute(ref transaction)) = IsSubType::<utxo::Module<Runtime>>::is_aux_sub_type(&tx.function) {
				// TODO
			}
			
			// For non UTXO::execute extrinsics
			Executive::validate_transaction(tx)
		}
	}
=======
    impl runtime_api::TaggedTransactionQueue<Block> for Runtime {
        fn validate_transaction(tx: <Block as BlockT>::Extrinsic) -> TransactionValidity {
            use support::IsSubType;
            use runtime_primitives::{
                traits::Hash,
                transaction_validity::{TransactionLongevity, TransactionPriority, TransactionValidity},
            };

            // Extrinsics representing UTXO transaction need some special handling
            if let Some(&utxo::Call::execute(ref transaction)) = IsSubType::<utxo::Module<Runtime>>::is_aux_sub_type(&tx.function) {
                // List of tags to require
                let requires;

                // Transaction priority to assign
                let priority;

                const INVALID_UTXO: i8 = -99;

                match <utxo::Module<Runtime>>::check_transaction(&transaction) {
                    // Transaction verification failed
                    Err(e) => {
                        runtime_io::print(e);
                        return TransactionValidity::Invalid(INVALID_UTXO);
                    }

                    // Transaction is valid and verified
                    Ok(utxo::CheckInfo::Totals {input, output}) => {
                        // All input UTXOs were found, so we consider input conditions to be met
                        requires = Vec::new();

                        // Priority is based on a transaction fee that is equal to the leftover value
                        let max_priority = utxo::Value::from(TransactionPriority::max_value());
                        priority = max_priority.min(input - output) as TransactionPriority;
                    }
                    
                    // Transaction is missing inputs
                    Ok(utxo::CheckInfo::MissingInputs(missing)) => {
                        // Since some referred UTXOs were not found in the storage yet,
                        // we tag current transaction as requiring those particular UTXOs
                        requires = missing
                            .iter()         // copies itself into a new vec
                            .map(|hash| hash.as_fixed_bytes().to_vec())
                            .collect();

                        // Transaction could not be validated at this point,
                        // so we have no sane way to calculate the priority    
                        priority = 0;
                    }
                }

                // Output tags this transaction provides
                let provides = transaction.outputs
                    .iter()
                    .map(|output| BlakeTwo256::hash_of(output).as_fixed_bytes().to_vec())
                    .collect();

                return TransactionValidity::Valid {
                    requires,
                    provides,
                    priority,
                    longevity: TransactionLongevity::max_value(),
                };
            }

            // Fall back to default logic for non UTXO::execute extrinsics
            Executive::validate_transaction(tx)
        }
    }
>>>>>>> 110e7869

	impl consensus_aura::AuraApi<Block> for Runtime {
		fn slot_duration() -> u64 {
			Aura::slot_duration()
		}
	}

	impl offchain_primitives::OffchainWorkerApi<Block> for Runtime {
		fn offchain_worker(n: NumberFor<Block>) {
			Executive::offchain_worker(n)
		}
	}

	impl consensus_authorities::AuthoritiesApi<Block> for Runtime {
		fn authorities() -> Vec<AuthorityId> {
			Consensus::authorities()
		}
	}
}<|MERGE_RESOLUTION|>--- conflicted
+++ resolved
@@ -235,7 +235,6 @@
 
 // Implement our runtime API endpoints. This is just a bunch of proxying.
 impl_runtime_apis! {
-<<<<<<< HEAD
 	impl runtime_api::Core<Block> for Runtime {
 		fn version() -> RuntimeVersion {
 			VERSION
@@ -282,8 +281,7 @@
 		}
 	}
 
-<<<<<<< HEAD
-	// TODO: https://crates.parity.io/sr_primitives/transaction_validity/enum.TransactionValidity.html
+	// HINT: https://crates.parity.io/sr_primitives/transaction_validity/enum.TransactionValidity.html
 	impl runtime_api::TaggedTransactionQueue<Block> for Runtime {
 		fn validate_transaction(tx: <Block as BlockT>::Extrinsic) -> TransactionValidity {
 			use support::IsSubType;
@@ -300,76 +298,6 @@
 			Executive::validate_transaction(tx)
 		}
 	}
-=======
-    impl runtime_api::TaggedTransactionQueue<Block> for Runtime {
-        fn validate_transaction(tx: <Block as BlockT>::Extrinsic) -> TransactionValidity {
-            use support::IsSubType;
-            use runtime_primitives::{
-                traits::Hash,
-                transaction_validity::{TransactionLongevity, TransactionPriority, TransactionValidity},
-            };
-
-            // Extrinsics representing UTXO transaction need some special handling
-            if let Some(&utxo::Call::execute(ref transaction)) = IsSubType::<utxo::Module<Runtime>>::is_aux_sub_type(&tx.function) {
-                // List of tags to require
-                let requires;
-
-                // Transaction priority to assign
-                let priority;
-
-                const INVALID_UTXO: i8 = -99;
-
-                match <utxo::Module<Runtime>>::check_transaction(&transaction) {
-                    // Transaction verification failed
-                    Err(e) => {
-                        runtime_io::print(e);
-                        return TransactionValidity::Invalid(INVALID_UTXO);
-                    }
-
-                    // Transaction is valid and verified
-                    Ok(utxo::CheckInfo::Totals {input, output}) => {
-                        // All input UTXOs were found, so we consider input conditions to be met
-                        requires = Vec::new();
-
-                        // Priority is based on a transaction fee that is equal to the leftover value
-                        let max_priority = utxo::Value::from(TransactionPriority::max_value());
-                        priority = max_priority.min(input - output) as TransactionPriority;
-                    }
-                    
-                    // Transaction is missing inputs
-                    Ok(utxo::CheckInfo::MissingInputs(missing)) => {
-                        // Since some referred UTXOs were not found in the storage yet,
-                        // we tag current transaction as requiring those particular UTXOs
-                        requires = missing
-                            .iter()         // copies itself into a new vec
-                            .map(|hash| hash.as_fixed_bytes().to_vec())
-                            .collect();
-
-                        // Transaction could not be validated at this point,
-                        // so we have no sane way to calculate the priority    
-                        priority = 0;
-                    }
-                }
-
-                // Output tags this transaction provides
-                let provides = transaction.outputs
-                    .iter()
-                    .map(|output| BlakeTwo256::hash_of(output).as_fixed_bytes().to_vec())
-                    .collect();
-
-                return TransactionValidity::Valid {
-                    requires,
-                    provides,
-                    priority,
-                    longevity: TransactionLongevity::max_value(),
-                };
-            }
-
-            // Fall back to default logic for non UTXO::execute extrinsics
-            Executive::validate_transaction(tx)
-        }
-    }
->>>>>>> 110e7869
 
 	impl consensus_aura::AuraApi<Block> for Runtime {
 		fn slot_duration() -> u64 {
