[package]
authors = ['Anonymous']
build = 'build.rs'
edition = '2018'
name = 'utxo-workshop'
repository = 'https://github.com/substrate-developer-hub/utxo-workshop'
version = '2.0.0-rc2'

[build-dependencies]
substrate-build-script-utils = '2.0.0-rc2'

[dependencies.utxo-runtime]
path = '../runtime'
version = '2.0.0-rc2'

[dependencies]
futures = '0.3.1'
log = '0.4.8'
structopt = '0.3.8'
parity-scale-codec = '1.3.0'
sha3 = "0.8"
rand = { version = "0.7", features = ["small_rng"] }
<<<<<<< HEAD
sc-consensus-pow = '0.8.0-alpha.6'
sc-basic-authorship = '0.8.0-alpha.6'
sc-cli = '0.8.0-alpha.6'
sc-client = '0.8.0-alpha.6'
sc-client-api = '2.0.0-alpha.6'
sc-executor = '0.8.0-alpha.6'
sc-network = '0.8.0-alpha.6'
sc-service = '0.8.0-alpha.6'
sc-transaction-pool = '2.0.0-alpha.6'
sp-api = '2.0.0-alpha.6'
sp-blockchain = '2.0.0-alpha.6'
sp-consensus = '0.8.0-alpha.6'
sp-consensus-pow = '0.8.0-alpha.6'
sp-core = '2.0.0-alpha.6'
sp-inherents = '2.0.0-alpha.6'
sp-runtime = '2.0.0-alpha.6'
sp-timestamp = '2.0.0-alpha.6'
sp-transaction-pool = '2.0.0-alpha.6'
sha3pow = { git = 'https://github.com/substrate-developer-hub/recipes', branch = 'joshy-hybrid-consensus'}
=======
sc-consensus-pow = '0.8.0-rc2'
sc-basic-authorship = '0.8.0-rc2'
sc-cli = '0.8.0-rc2'
sc-client-api = '2.0.0-rc2'
sc-consensus = '0.8.0-rc2'
sc-executor = '0.8.0-rc2'
sc-network = '0.8.0-rc2'
sc-service = '0.8.0-rc2'
sc-transaction-pool = '2.0.0-rc2'
sp-api = '2.0.0-rc2'
sp-blockchain = '2.0.0-rc2'
sp-consensus = '0.8.0-rc2'
sp-consensus-pow = '0.8.0-rc2'
sp-core = '2.0.0-rc2'
sp-inherents = '2.0.0-rc2'
sp-runtime = '2.0.0-rc2'
sp-timestamp = '2.0.0-rc2'
sp-transaction-pool = '2.0.0-rc2'
sha3pow = {path = './sha3pow'}
>>>>>>> 6f42f871
hex = "0.4"

[[bin]]
name = 'utxo-workshop'<|MERGE_RESOLUTION|>--- conflicted
+++ resolved
@@ -20,27 +20,6 @@
 parity-scale-codec = '1.3.0'
 sha3 = "0.8"
 rand = { version = "0.7", features = ["small_rng"] }
-<<<<<<< HEAD
-sc-consensus-pow = '0.8.0-alpha.6'
-sc-basic-authorship = '0.8.0-alpha.6'
-sc-cli = '0.8.0-alpha.6'
-sc-client = '0.8.0-alpha.6'
-sc-client-api = '2.0.0-alpha.6'
-sc-executor = '0.8.0-alpha.6'
-sc-network = '0.8.0-alpha.6'
-sc-service = '0.8.0-alpha.6'
-sc-transaction-pool = '2.0.0-alpha.6'
-sp-api = '2.0.0-alpha.6'
-sp-blockchain = '2.0.0-alpha.6'
-sp-consensus = '0.8.0-alpha.6'
-sp-consensus-pow = '0.8.0-alpha.6'
-sp-core = '2.0.0-alpha.6'
-sp-inherents = '2.0.0-alpha.6'
-sp-runtime = '2.0.0-alpha.6'
-sp-timestamp = '2.0.0-alpha.6'
-sp-transaction-pool = '2.0.0-alpha.6'
-sha3pow = { git = 'https://github.com/substrate-developer-hub/recipes', branch = 'joshy-hybrid-consensus'}
-=======
 sc-consensus-pow = '0.8.0-rc2'
 sc-basic-authorship = '0.8.0-rc2'
 sc-cli = '0.8.0-rc2'
@@ -59,8 +38,7 @@
 sp-runtime = '2.0.0-rc2'
 sp-timestamp = '2.0.0-rc2'
 sp-transaction-pool = '2.0.0-rc2'
-sha3pow = {path = './sha3pow'}
->>>>>>> 6f42f871
+sha3pow = { git = 'https://github.com/substrate-developer-hub/recipes', branch = 'joshy-hybrid-consensus'}
 hex = "0.4"
 
 [[bin]]
